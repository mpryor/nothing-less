--- conflicted
+++ resolved
@@ -1,8 +1,6 @@
 # Nothing-less (nless)
-<<<<<<< HEAD
-<img src="./docs/assets/nless-logo.png" width="200px"/>
-Nless is a TUI paging application (based on the awesome [Textual](https://textual.textualize.io/) library) that has enhanced support for tabular data - such as inferring file delimiters, delimiter swapping on the fly, filtering, sorting, searching, and real-time event parsing
-=======
+
+<img src="./docs/assets/nless-logo.png" width="200px"/>  
 
 **Nless** is a TUI paging application (based on the awesome [Textual](https://textual.textualize.io/) library) with vi-like keybindings.
 Nless has enhanced functionality for parsing tabular data:
@@ -13,7 +11,7 @@
 - sorting
 - searching
 - real-time event parsing.
->>>>>>> 4256f577
+
 
 ## Getting started
 ### Dependencies
